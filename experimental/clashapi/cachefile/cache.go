--- conflicted
+++ resolved
@@ -1,10 +1,7 @@
 package cachefile
 
 import (
-<<<<<<< HEAD
-=======
 	"context"
->>>>>>> ec6ccfa0
 	"errors"
 	"net/netip"
 	"os"
@@ -17,10 +14,7 @@
 	"github.com/sagernet/sing-box/adapter"
 	"github.com/sagernet/sing/common"
 	E "github.com/sagernet/sing/common/exceptions"
-<<<<<<< HEAD
-=======
 	"github.com/sagernet/sing/service/filemanager"
->>>>>>> ec6ccfa0
 )
 
 var (
