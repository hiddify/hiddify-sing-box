
//go:build with_wireguard

package outbound

import (
	"context"
	"encoding/base64"
	"encoding/hex"
	"fmt"
	"net"
	"net/netip"
	"strings"

	"github.com/sagernet/sing-box/adapter"
	"github.com/sagernet/sing-box/common/dialer"
	C "github.com/sagernet/sing-box/constant"
	"github.com/sagernet/sing-box/log"
	"github.com/sagernet/sing-box/option"
	"github.com/sagernet/sing-box/transport/wireguard"
	"github.com/sagernet/sing-dns"
	"github.com/sagernet/sing-tun"
	E "github.com/sagernet/sing/common/exceptions"
	M "github.com/sagernet/sing/common/metadata"
	N "github.com/sagernet/sing/common/network"
	"github.com/sagernet/sing/common/x/list"
	"github.com/sagernet/sing/service"
	"github.com/sagernet/sing/service/pause"
	"github.com/sagernet/wireguard-go/conn"
	"github.com/sagernet/wireguard-go/device"
	"github.com/sagernet/sing-box/outbound/houtbound"
)

var (
	_ adapter.Outbound                = (*WireGuard)(nil)
	_ adapter.InterfaceUpdateListener = (*WireGuard)(nil)
)

type WireGuard struct {
	myOutboundAdapter
<<<<<<< HEAD
	bind      *wireguard.ClientBind
	device    *device.Device
	tunDevice wireguard.Device
	hforwarder   *houtbound.Forwarder
=======
	ctx           context.Context
	workers       int
	peers         []wireguard.PeerConfig
	useStdNetBind bool
	listener      N.Dialer
	ipcConf       string

	pauseManager  pause.Manager
	pauseCallback *list.Element[pause.Callback]
	bind          conn.Bind
	device        *device.Device
	tunDevice     wireguard.Device
>>>>>>> 216a0380
}

func NewWireGuard(ctx context.Context, router adapter.Router, logger log.ContextLogger, tag string, options option.WireGuardOutboundOptions) (*WireGuard, error) {
	hforwarder := houtbound.ApplyTurnRelay(houtbound.CommonTurnRelayOptions{ServerOptions: options.ServerOptions,TurnRelayOptions: options.TurnRelay})
	outbound := &WireGuard{
		myOutboundAdapter: myOutboundAdapter{
			protocol:     C.TypeWireGuard,
			network:      options.Network.Build(),
			router:       router,
			logger:       logger,
			tag:          tag,
			dependencies: withDialerDependency(options.DialerOptions),
		},
<<<<<<< HEAD
		hforwarder:  hforwarder,
=======
		ctx:          ctx,
		workers:      options.Workers,
		pauseManager: service.FromContext[pause.Manager](ctx),
>>>>>>> 216a0380
	}
	peers, err := wireguard.ParsePeers(options)
	if err != nil {
		return nil, err
	}
	outbound.peers = peers
	if len(options.LocalAddress) == 0 {
		return nil, E.New("missing local address")
	}
	if options.GSO {
		if options.GSO && options.Detour != "" {
			return nil, E.New("gso is conflict with detour")
		}
		options.IsWireGuardListener = true
		outbound.useStdNetBind = true
	}
	listener, err := dialer.New(router, options.DialerOptions)
	if err != nil {
		return nil, err
	}
	outbound.listener = listener
	var privateKey string
	{
		bytes, err := base64.StdEncoding.DecodeString(options.PrivateKey)
		if err != nil {
			return nil, E.Cause(err, "decode private key")
		}
		privateKey = hex.EncodeToString(bytes)
	}
	outbound.ipcConf = "private_key=" + privateKey
	mtu := options.MTU
	if mtu == 0 {
		mtu = 1408
	}
	var wireTunDevice wireguard.Device
	if !options.SystemInterface && tun.WithGVisor {
		wireTunDevice, err = wireguard.NewStackDevice(options.LocalAddress, mtu)
	} else {
		wireTunDevice, err = wireguard.NewSystemDevice(router, options.InterfaceName, options.LocalAddress, mtu, options.GSO)
	}
	if err != nil {
		return nil, E.Cause(err, "create WireGuard device")
	}
	outbound.tunDevice = wireTunDevice
	return outbound, nil
}

func (w *WireGuard) Start() error {
	err := wireguard.ResolvePeers(w.ctx, w.router, w.peers)
	if err != nil {
		return err
	}
	var bind conn.Bind
	if w.useStdNetBind {
		bind = conn.NewStdNetBind(w.listener.(dialer.WireGuardListener))
	} else {
		var (
			isConnect   bool
			connectAddr netip.AddrPort
			reserved    [3]uint8
		)
		peerLen := len(w.peers)
		if peerLen == 1 {
			isConnect = true
			connectAddr = w.peers[0].Endpoint
			reserved = w.peers[0].Reserved
		}
		bind = wireguard.NewClientBind(w.ctx, w, w.listener, isConnect, connectAddr, reserved)
	}
	wgDevice := device.NewDevice(w.tunDevice, bind, &device.Logger{
		Verbosef: func(format string, args ...interface{}) {
			w.logger.Debug(fmt.Sprintf(strings.ToLower(format), args...))
		},
		Errorf: func(format string, args ...interface{}) {
			w.logger.Error(fmt.Sprintf(strings.ToLower(format), args...))
		},
	}, w.workers)
	ipcConf := w.ipcConf
	for _, peer := range w.peers {
		ipcConf += peer.GenerateIpcLines()
	}
	err = wgDevice.IpcSet(ipcConf)
	if err != nil {
		return E.Cause(err, "setup wireguard: \n", ipcConf)
	}
	w.device = wgDevice
	w.pauseCallback = w.pauseManager.RegisterCallback(w.onPauseUpdated)
	return w.tunDevice.Start()
}

func (w *WireGuard) Close() error {
	if w.device != nil {
		w.device.Close()
	}
	if w.pauseCallback != nil {
		w.pauseManager.UnregisterCallback(w.pauseCallback)
	}
	w.tunDevice.Close()
	return nil
}

func (w *WireGuard) InterfaceUpdated() {
	w.device.BindUpdate()
	return
}

func (w *WireGuard) onPauseUpdated(event int) {
	switch event {
	case pause.EventDevicePaused:
		w.device.Down()
	case pause.EventDeviceWake:
		w.device.Up()
	}
}

func (w *WireGuard) DialContext(ctx context.Context, network string, destination M.Socksaddr) (net.Conn, error) {
	switch network {
	case N.NetworkTCP:
		w.logger.InfoContext(ctx, "outbound connection to ", destination)
	case N.NetworkUDP:
		w.logger.InfoContext(ctx, "outbound packet connection to ", destination)
	}
	if destination.IsFqdn() {
		destinationAddresses, err := w.router.LookupDefault(ctx, destination.Fqdn)
		if err != nil {
			return nil, err
		}
		return N.DialSerial(ctx, w.tunDevice, network, destination, destinationAddresses)
	}
	return w.tunDevice.DialContext(ctx, network, destination)
}

func (w *WireGuard) ListenPacket(ctx context.Context, destination M.Socksaddr) (net.PacketConn, error) {
	w.logger.InfoContext(ctx, "outbound packet connection to ", destination)
	if destination.IsFqdn() {
		destinationAddresses, err := w.router.LookupDefault(ctx, destination.Fqdn)
		if err != nil {
			return nil, err
		}
		packetConn, _, err := N.ListenSerial(ctx, w.tunDevice, destination, destinationAddresses)
		if err != nil {
			return nil, err
		}
		return packetConn, err
	}
	return w.tunDevice.ListenPacket(ctx, destination)
}

func (w *WireGuard) NewConnection(ctx context.Context, conn net.Conn, metadata adapter.InboundContext) error {
	return NewDirectConnection(ctx, w.router, w, conn, metadata, dns.DomainStrategyAsIS)
}

func (w *WireGuard) NewPacketConnection(ctx context.Context, conn N.PacketConn, metadata adapter.InboundContext) error {
	return NewDirectPacketConnection(ctx, w.router, w, conn, metadata, dns.DomainStrategyAsIS)
<<<<<<< HEAD
}

func (w *WireGuard) Start() error {
	return w.tunDevice.Start()
}

func (w *WireGuard) Close() error {
	if w.hforwarder != nil {
		w.hforwarder.Close()
	}
	if w.device != nil {
		w.device.Close()
	}
	w.tunDevice.Close()
	return nil
=======
>>>>>>> 216a0380
}<|MERGE_RESOLUTION|>--- conflicted
+++ resolved
@@ -38,12 +38,6 @@
 
 type WireGuard struct {
 	myOutboundAdapter
-<<<<<<< HEAD
-	bind      *wireguard.ClientBind
-	device    *device.Device
-	tunDevice wireguard.Device
-	hforwarder   *houtbound.Forwarder
-=======
 	ctx           context.Context
 	workers       int
 	peers         []wireguard.PeerConfig
@@ -56,7 +50,7 @@
 	bind          conn.Bind
 	device        *device.Device
 	tunDevice     wireguard.Device
->>>>>>> 216a0380
+	hforwarder   *houtbound.Forwarder
 }
 
 func NewWireGuard(ctx context.Context, router adapter.Router, logger log.ContextLogger, tag string, options option.WireGuardOutboundOptions) (*WireGuard, error) {
@@ -70,13 +64,10 @@
 			tag:          tag,
 			dependencies: withDialerDependency(options.DialerOptions),
 		},
-<<<<<<< HEAD
-		hforwarder:  hforwarder,
-=======
 		ctx:          ctx,
 		workers:      options.Workers,
 		pauseManager: service.FromContext[pause.Manager](ctx),
->>>>>>> 216a0380
+		hforwarder:  hforwarder,//hiddify
 	}
 	peers, err := wireguard.ParsePeers(options)
 	if err != nil {
@@ -168,6 +159,9 @@
 }
 
 func (w *WireGuard) Close() error {
+	if w.hforwarder != nil {//hiddify
+		w.hforwarder.Close()//hiddify
+	}//hiddify
 	if w.device != nil {
 		w.device.Close()
 	}
@@ -231,22 +225,4 @@
 
 func (w *WireGuard) NewPacketConnection(ctx context.Context, conn N.PacketConn, metadata adapter.InboundContext) error {
 	return NewDirectPacketConnection(ctx, w.router, w, conn, metadata, dns.DomainStrategyAsIS)
-<<<<<<< HEAD
-}
-
-func (w *WireGuard) Start() error {
-	return w.tunDevice.Start()
-}
-
-func (w *WireGuard) Close() error {
-	if w.hforwarder != nil {
-		w.hforwarder.Close()
-	}
-	if w.device != nil {
-		w.device.Close()
-	}
-	w.tunDevice.Close()
-	return nil
-=======
->>>>>>> 216a0380
 }