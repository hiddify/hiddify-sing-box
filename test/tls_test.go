package main

import (
	"net/netip"
	"testing"

	C "github.com/sagernet/sing-box/constant"
	"github.com/sagernet/sing-box/option"
)

func TestUTLS(t *testing.T) {
	_, certPem, keyPem := createSelfSignedCertificate(t, "example.org")
	startInstance(t, option.Options{
		Inbounds: []option.Inbound{
			{
				Type: C.TypeMixed,
				Tag:  "mixed-in",
				MixedOptions: option.HTTPMixedInboundOptions{
					ListenOptions: option.ListenOptions{
						Listen:     option.NewListenAddress(netip.IPv4Unspecified()),
						ListenPort: clientPort,
					},
				},
			},
			{
				Type: C.TypeTrojan,
				TrojanOptions: option.TrojanInboundOptions{
					ListenOptions: option.ListenOptions{
						Listen:     option.NewListenAddress(netip.IPv4Unspecified()),
						ListenPort: serverPort,
					},
					Users: []option.TrojanUser{
						{
							Name:     "sekai",
							Password: "password",
						},
					},
					InboundTLSOptionsContainer: option.InboundTLSOptionsContainer{
						TLS: &option.InboundTLSOptions{
							Enabled:         true,
							ServerName:      "example.org",
							CertificatePath: certPem,
							KeyPath:         keyPem,
						},
					},
				},
			},
		},
		Outbounds: []option.Outbound{
			{
				Type: C.TypeDirect,
			},
			{
				Type: C.TypeTrojan,
				Tag:  "trojan-out",
				TrojanOptions: option.TrojanOutboundOptions{
					ServerOptions: option.ServerOptions{
						Server:     "127.0.0.1",
						ServerPort: serverPort,
					},
					Password: "password",
<<<<<<< HEAD
					TLS: &option.OutboundTLSOptions{
						Enabled:         true,
						ServerName:      "example.org",
						MixedCaseSNI:    true,
						CertificatePath: certPem,
						UTLS: &option.OutboundUTLSOptions{
							Enabled:     true,
							Fingerprint: "chrome",
=======
					OutboundTLSOptionsContainer: option.OutboundTLSOptionsContainer{
						TLS: &option.OutboundTLSOptions{
							Enabled:         true,
							ServerName:      "example.org",
							CertificatePath: certPem,
							UTLS: &option.OutboundUTLSOptions{
								Enabled:     true,
								Fingerprint: "chrome",
							},
>>>>>>> 216a0380
						},
					},
				},
			},
		},
		Route: &option.RouteOptions{
			Rules: []option.Rule{
				{
					DefaultOptions: option.DefaultRule{
						Inbound:  []string{"mixed-in"},
						Outbound: "trojan-out",
					},
				},
			},
		},
	})
	testSuit(t, clientPort, testPort)
}<|MERGE_RESOLUTION|>--- conflicted
+++ resolved
@@ -59,16 +59,6 @@
 						ServerPort: serverPort,
 					},
 					Password: "password",
-<<<<<<< HEAD
-					TLS: &option.OutboundTLSOptions{
-						Enabled:         true,
-						ServerName:      "example.org",
-						MixedCaseSNI:    true,
-						CertificatePath: certPem,
-						UTLS: &option.OutboundUTLSOptions{
-							Enabled:     true,
-							Fingerprint: "chrome",
-=======
 					OutboundTLSOptionsContainer: option.OutboundTLSOptionsContainer{
 						TLS: &option.OutboundTLSOptions{
 							Enabled:         true,
@@ -78,7 +68,6 @@
 								Enabled:     true,
 								Fingerprint: "chrome",
 							},
->>>>>>> 216a0380
 						},
 					},
 				},
