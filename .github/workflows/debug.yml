--- conflicted
+++ resolved
@@ -35,7 +35,6 @@
       - name: Run Test
         run: |
           go test -v ./...
-<<<<<<< HEAD
   # build_go118:
   #   name: Debug build (Go 1.18)
   #   runs-on: ubuntu-latest
@@ -56,28 +55,6 @@
   #         key: go118-${{ hashFiles('**/go.sum') }}
   #     - name: Run Test
   #       run: make ci_build_go118
-=======
-  build_go118:
-    name: Debug build (Go 1.18)
-    runs-on: ubuntu-latest
-    steps:
-      - name: Checkout
-        uses: actions/checkout@0ad4b8fadaa221de15dcec353f45205ec38ea70b # v4
-        with:
-          fetch-depth: 0
-      - name: Setup Go
-        uses: actions/setup-go@v5
-        with:
-          go-version: ~1.18
-      - name: Cache go module
-        uses: actions/cache@v4
-        with:
-          path: |
-            ~/go/pkg/mod
-          key: go118-${{ hashFiles('**/go.sum') }}
-      - name: Run Test
-        run: make ci_build_go118
->>>>>>> 5ff70063
   build_go120:
     name: Debug build (Go 1.20)
     runs-on: ubuntu-latest
