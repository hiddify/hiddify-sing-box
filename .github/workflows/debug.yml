name: Debug build

on:
  push:
    branches:
      - stable-next
      - main-next
      - main
      - dev-next
      - dev
    paths-ignore:
      - '**.md'
      - '.github/**'
      - '!.github/workflows/debug.yml'
  pull_request:
    branches:
      - stable-next
      - main-next
      - dev-next

jobs:
  build:
    name: Debug build
    runs-on: ubuntu-latest
    steps:
      - name: Checkout
        uses: actions/checkout@b4ffde65f46336ab88eb53be808477a3936bae11 # v4
        with:
          fetch-depth: 0
      - name: Setup Go
        uses: actions/setup-go@v5
        with:
          go-version: ^1.21
        continue-on-error: true
      - name: Run Test
        run: |
          go test -v ./...
<<<<<<< HEAD
  # build_go118:
  #   name: Debug build (Go 1.18)
  #   runs-on: ubuntu-latest
  #   steps:
  #     - name: Checkout
  #       uses: actions/checkout@b4ffde65f46336ab88eb53be808477a3936bae11 # v4
  #       with:
  #         fetch-depth: 0
  #     - name: Setup Go
  #       uses: actions/setup-go@v5
  #       with:
  #         go-version: 1.18.10
  #     - name: Cache go module
  #       uses: actions/cache@v3
  #       with:
  #         path: |
  #           ~/go/pkg/mod
  #         key: go118-${{ hashFiles('**/go.sum') }}
  #     - name: Run Test
  #       run: make ci_build_go118
=======
  build_go118:
    name: Debug build (Go 1.18)
    runs-on: ubuntu-latest
    steps:
      - name: Checkout
        uses: actions/checkout@b4ffde65f46336ab88eb53be808477a3936bae11 # v4
        with:
          fetch-depth: 0
      - name: Setup Go
        uses: actions/setup-go@v5
        with:
          go-version: ~1.18
      - name: Cache go module
        uses: actions/cache@v3
        with:
          path: |
            ~/go/pkg/mod
          key: go118-${{ hashFiles('**/go.sum') }}
      - name: Run Test
        run: make ci_build_go118
>>>>>>> 3d735281
  build_go120:
    name: Debug build (Go 1.20)
    runs-on: ubuntu-latest
    steps:
      - name: Checkout
        uses: actions/checkout@b4ffde65f46336ab88eb53be808477a3936bae11 # v4
        with:
          fetch-depth: 0
      - name: Setup Go
        uses: actions/setup-go@v5
        with:
          go-version: ^1.20
      - name: Cache go module
        uses: actions/cache@v3
        with:
          path: |
            ~/go/pkg/mod
          key: go120-${{ hashFiles('**/go.sum') }}
      - name: Run Test
        run: make ci_build
  cross:
    strategy:
      matrix:
        include:
          # windows
          - name: windows-amd64
            goos: windows
            goarch: amd64
            goamd64: v1
          - name: windows-amd64-v3
            goos: windows
            goarch: amd64
            goamd64: v3
          - name: windows-386
            goos: windows
            goarch: 386
          - name: windows-arm64
            goos: windows
            goarch: arm64
          - name: windows-arm32v7
            goos: windows
            goarch: arm
            goarm: 7
          
          # linux
          - name: linux-amd64
            goos: linux
            goarch: amd64
            goamd64: v1
          - name: linux-amd64-v3
            goos: linux
            goarch: amd64
            goamd64: v3
          - name: linux-386
            goos: linux
            goarch: 386
          - name: linux-arm64
            goos: linux
            goarch: arm64
          - name: linux-armv5
            goos: linux
            goarch: arm
            goarm: 5
          - name: linux-armv6
            goos: linux
            goarch: arm
            goarm: 6
          - name: linux-armv7
            goos: linux
            goarch: arm
            goarm: 7
          - name: linux-mips-softfloat
            goos: linux
            goarch: mips
            gomips: softfloat
          - name: linux-mips-hardfloat
            goos: linux
            goarch: mips
            gomips: hardfloat
          - name: linux-mipsel-softfloat
            goos: linux
            goarch: mipsle
            gomips: softfloat
          - name: linux-mipsel-hardfloat
            goos: linux
            goarch: mipsle
            gomips: hardfloat
          - name: linux-mips64
            goos: linux
            goarch: mips64
          - name: linux-mips64el
            goos: linux
            goarch: mips64le
          - name: linux-s390x
            goos: linux
            goarch: s390x
          # darwin
          - name: darwin-amd64
            goos: darwin
            goarch: amd64
            goamd64: v1
          - name: darwin-amd64-v3
            goos: darwin
            goarch: amd64
            goamd64: v3
          - name: darwin-arm64
            goos: darwin
            goarch: arm64
          # freebsd
          - name: freebsd-amd64
            goos: freebsd
            goarch: amd64
            goamd64: v1
          - name: freebsd-amd64-v3
            goos: freebsd
            goarch: amd64
            goamd64: v3
          - name: freebsd-386
            goos: freebsd
            goarch: 386
          - name: freebsd-arm64
            goos: freebsd
            goarch: arm64
      fail-fast: true
    runs-on: ubuntu-latest
    env:
      GOOS: ${{ matrix.goos }}
      GOARCH: ${{ matrix.goarch }}
      GOAMD64: ${{ matrix.goamd64 }}
      GOARM: ${{ matrix.goarm }}
      GOMIPS: ${{ matrix.gomips }}
      CGO_ENABLED: 0
      TAGS: with_clash_api,with_quic
    steps:
      - name: Checkout
        uses: actions/checkout@b4ffde65f46336ab88eb53be808477a3936bae11 # v4
        with:
          fetch-depth: 0
      - name: Setup Go
        uses: actions/setup-go@v5
        with:
          go-version: ^1.21
      - name: Build
        id: build
        run: make<|MERGE_RESOLUTION|>--- conflicted
+++ resolved
@@ -35,7 +35,6 @@
       - name: Run Test
         run: |
           go test -v ./...
-<<<<<<< HEAD
   # build_go118:
   #   name: Debug build (Go 1.18)
   #   runs-on: ubuntu-latest
@@ -56,28 +55,6 @@
   #         key: go118-${{ hashFiles('**/go.sum') }}
   #     - name: Run Test
   #       run: make ci_build_go118
-=======
-  build_go118:
-    name: Debug build (Go 1.18)
-    runs-on: ubuntu-latest
-    steps:
-      - name: Checkout
-        uses: actions/checkout@b4ffde65f46336ab88eb53be808477a3936bae11 # v4
-        with:
-          fetch-depth: 0
-      - name: Setup Go
-        uses: actions/setup-go@v5
-        with:
-          go-version: ~1.18
-      - name: Cache go module
-        uses: actions/cache@v3
-        with:
-          path: |
-            ~/go/pkg/mod
-          key: go118-${{ hashFiles('**/go.sum') }}
-      - name: Run Test
-        run: make ci_build_go118
->>>>>>> 3d735281
   build_go120:
     name: Debug build (Go 1.20)
     runs-on: ubuntu-latest
