---
icon: material/alert-decagram
---

# ChangeLog

<<<<<<< HEAD
=======
#### 1.7.0

* Fixes and improvements

Important changes since 1.6:

* Add [exclude route support](/configuration/inbound/tun) for TUN inbound
* Add `udp_disable_domain_unmapping` [inbound listen option](/configuration/shared/listen) **1**
* Add [HTTPUpgrade V2Ray transport](/configuration/shared/v2ray-transport#HTTPUpgrade) support **2**
* Migrate multiplex and UoT server to inbound **3**
* Add TCP Brutal support for multiplex **4**
* Add `wifi_ssid` and `wifi_bssid` route and DNS rules **5**
* Update quic-go to v0.40.0
* Update gVisor to 20231113.0

**1**:

If enabled, for UDP proxy requests addressed to a domain,
the original packet address will be sent in the response instead of the mapped domain.

This option is used for compatibility with clients that
do not support receiving UDP packets with domain addresses, such as Surge.

**2**:

Introduced in V2Ray 5.10.0.

The new HTTPUpgrade transport has better performance than WebSocket and is better suited for CDN abuse.

**3**:

Starting in 1.7.0, multiplexing support is no longer enabled by default and needs to be turned on explicitly in inbound options.

**4**

Hysteria Brutal Congestion Control Algorithm in TCP. A kernel module needs to be installed on the Linux server, see [TCP Brutal](/configuration/shared/tcp-brutal) for details.

**5**:

Only supported in graphical clients on Android and iOS.

#### 1.7.0-rc.3

* Fixes and improvements

#### 1.6.7

* macOS: Add button for uninstall SystemExtension in the standalone graphical client
* Fix missing UDP user context on TUIC/Hysteria2 inbounds
* Fixes and improvements

>>>>>>> 5f1e39a4
#### 1.7.0-rc.2

* Fix missing UDP user context on TUIC/Hysteria2 inbounds
* macOS: Add button for uninstall SystemExtension in the standalone graphical client

#### 1.6.6

* Fixes and improvements

#### 1.7.0-rc.1

* Fixes and improvements

#### 1.7.0-beta.5

* Update gVisor to 20231113.0
* Fixes and improvements

#### 1.7.0-beta.4

* Add `wifi_ssid` and `wifi_bssid` route and DNS rules **1**
* Fixes and improvements

**1**:

Only supported in graphical clients on Android and iOS.

#### 1.7.0-beta.3

* Fix zero TTL was incorrectly reset
* Fixes and improvements

#### 1.6.5

* Fix crash if TUIC inbound authentication failed
* Fixes and improvements

#### 1.7.0-beta.2

* Fix crash if TUIC inbound authentication failed
* Update quic-go to v0.40.0
* Fixes and improvements

#### 1.6.4

* Fixes and improvements

#### 1.7.0-beta.1

* Fixes and improvements

#### 1.6.3

* iOS/Android: Fix profile auto update
* Fixes and improvements

#### 1.7.0-alpha.11

* iOS/Android: Fix profile auto update
* Fixes and improvements

#### 1.7.0-alpha.10

* Fix tcp-brutal not working with TLS
* Fix Android client not closing in some cases
* Fixes and improvements

#### 1.6.2

* Fixes and improvements

#### 1.6.1

* Our [Android client](/installation/clients/sfa) is now available in the Google Play Store ▶️
* Fixes and improvements

#### 1.7.0-alpha.6

* Fixes and improvements

#### 1.7.0-alpha.4

* Migrate multiplex and UoT server to inbound **1**
* Add TCP Brutal support for multiplex **2**

**1**:

Starting in 1.7.0, multiplexing support is no longer enabled by default and needs to be turned on explicitly in inbound options.

**2**

Hysteria Brutal Congestion Control Algorithm in TCP. A kernel module needs to be installed on the Linux server, see [TCP Brutal](/configuration/shared/tcp-brutal) for details.

#### 1.7.0-alpha.3

* Add [HTTPUpgrade V2Ray transport](/configuration/shared/v2ray-transport#HTTPUpgrade) support **1**
* Fixes and improvements

**1**:

Introduced in V2Ray 5.10.0.

The new HTTPUpgrade transport has better performance than WebSocket and is better suited for CDN abuse.

#### 1.6.0

* Fixes and improvements

Important changes since 1.5:

* Our [Apple tvOS client](/installation/clients/sft) is now available in the App Store 🍎
* Update BBR congestion control for TUIC and Hysteria2 **1**
* Update brutal congestion control for Hysteria2
* Add `brutal_debug` option for Hysteria2
* Update legacy Hysteria protocol **2**
* Add TLS self sign key pair generate command
* Remove [Deprecated Features](/deprecated) by agreement

**1**:

None of the existing Golang BBR congestion control implementations have been reviewed or unit tested.
This update is intended to address the multi-send defects of the old implementation and may introduce new issues.

**2**

Based on discussions with the original author, the brutal CC and QUIC protocol parameters of
the old protocol (Hysteria 1) have been updated to be consistent with Hysteria 2

#### 1.7.0-alpha.2

* Fix bugs introduced in 1.7.0-alpha.1

#### 1.7.0-alpha.1

* Add [exclude route support](/configuration/inbound/tun) for TUN inbound
* Add `udp_disable_domain_unmapping` [inbound listen option](/configuration/shared/listen) **1**
* Fixes and improvements

**1**:

If enabled, for UDP proxy requests addressed to a domain,
the original packet address will be sent in the response instead of the mapped domain.

This option is used for compatibility with clients that
do not support receiving UDP packets with domain addresses, such as Surge.

#### 1.5.5

* Fix IPv6 `auto_route` for Linux **1**
* Add legacy builds for old Windows and macOS systems **2**
* Fixes and improvements

**1**:

When `auto_route` is enabled and `strict_route` is disabled, the device can now be reached from external IPv6 addresses.

**2**:

Built using Go 1.20, the last version that will run on Windows 7, 8, Server 2008, Server 2012 and macOS 10.13 High Sierra, 10.14 Mojave.


#### 1.6.0-rc.4

* Fixes and improvements

#### 1.6.0-rc.1

* Add legacy builds for old Windows and macOS systems **1**
* Fixes and improvements

**1**:

Built using Go 1.20, the last version that will run on Windows 7, 8, Server 2008, Server 2012 and macOS 10.13 High Sierra, 10.14 Mojave.

#### 1.6.0-beta.4

* Fix IPv6 `auto_route` for Linux **1**
* Fixes and improvements

**1**:

When `auto_route` is enabled and `strict_route` is disabled, the device can now be reached from external IPv6 addresses.

#### 1.5.4

* Fix Clash cache crash on arm32 devices
* Fixes and improvements

#### 1.6.0-beta.3

* Update the legacy Hysteria protocol **1**
* Fixes and improvements

**1**

Based on discussions with the original author, the brutal CC and QUIC protocol parameters of
the old protocol (Hysteria 1) have been updated to be consistent with Hysteria 2

#### 1.6.0-beta.2

* Add TLS self sign key pair generate command
* Update brutal congestion control for Hysteria2
* Fix Clash cache crash on arm32 devices
* Update golang.org/x/net to v0.17.0
* Fixes and improvements

#### 1.6.0-beta.3

* Update the legacy Hysteria protocol **1**
* Fixes and improvements

**1**

Based on discussions with the original author, the brutal CC and QUIC protocol parameters of
the old protocol (Hysteria 1) have been updated to be consistent with Hysteria 2

#### 1.6.0-beta.2

* Add TLS self sign key pair generate command
* Update brutal congestion control for Hysteria2
* Fix Clash cache crash on arm32 devices
* Update golang.org/x/net to v0.17.0
* Fixes and improvements

#### 1.5.3

* Fix compatibility with Android 14
* Fixes and improvements

#### 1.6.0-beta.1

* Fixes and improvements

#### 1.6.0-alpha.5

* Fix compatibility with Android 14
* Update BBR congestion control for TUIC and Hysteria2 **1**
* Fixes and improvements

**1**:

None of the existing Golang BBR congestion control implementations have been reviewed or unit tested.
This update is intended to fix a memory leak flaw in the new implementation introduced in 1.6.0-alpha.1 and may
introduce new issues.

#### 1.6.0-alpha.4

* Add `brutal_debug` option for Hysteria2
* Fixes and improvements

#### 1.5.2

* Our [Apple tvOS client](/installation/clients/sft) is now available in the App Store 🍎
* Fixes and improvements

#### 1.6.0-alpha.3

* Fixes and improvements

#### 1.6.0-alpha.2

* Fixes and improvements

#### 1.5.1

* Fixes and improvements

#### 1.6.0-alpha.1

* Update BBR congestion control for TUIC and Hysteria2 **1**
* Update quic-go to v0.39.0
* Update gVisor to 20230814.0
* Remove [Deprecated Features](/deprecated) by agreement
* Fixes and improvements

**1**:

None of the existing Golang BBR congestion control implementations have been reviewed or unit tested.
This update is intended to address the multi-send defects of the old implementation and may introduce new issues.

#### 1.5.0

* Fixes and improvements

Important changes since 1.4:

* Add TLS [ECH server](/configuration/shared/tls) support
* Improve TLS TCH client configuration
* Add TLS ECH key pair generator **1**
* Add TLS ECH support for QUIC based protocols **2**
* Add KDE support for the `set_system_proxy` option in HTTP inbound
* Add Hysteria2 protocol support **3**
* Add `interrupt_exist_connections` option for `Selector` and `URLTest` outbounds **4**
* Add DNS01 challenge support for ACME TLS certificate issuer **5**
* Add `merge` command **6**
* Mark [Deprecated Features](/deprecated)

**1**:

Command: `sing-box generate ech-keypair <plain_server_name> [--pq-signature-schemes-enabled]`

**2**:

All inbounds and outbounds are supported, including `Naiveproxy`, `Hysteria[/2]`, `TUIC` and `V2ray QUIC transport`.

**3**:

See [Hysteria2 inbound](/configuration/inbound/hysteria2) and [Hysteria2 outbound](/configuration/outbound/hysteria2)

For protocol description, please refer to [https://v2.hysteria.network](https://v2.hysteria.network)

**4**:

Interrupt existing connections when the selected outbound has changed.

Only inbound connections are affected by this setting, internal connections will always be interrupted.

**5**:

Only `Alibaba Cloud DNS` and `Cloudflare` are supported, see [ACME Fields](/configuration/shared/tls#acme-fields)
and [DNS01 Challenge Fields](/configuration/shared/dns01_challenge).

**6**:

This command also parses path resources that appear in the configuration file and replaces them with embedded
configuration, such as TLS certificates or SSH private keys.

#### 1.5.0-rc.6

* Fixes and improvements

#### 1.4.6

* Fixes and improvements

#### 1.5.0-rc.5

* Fixed an improper authentication vulnerability in the SOCKS5 inbound
* Fixes and improvements

**Security Advisory**

This update fixes an improper authentication vulnerability in the sing-box SOCKS inbound. This vulnerability allows an
attacker to craft special requests to bypass user authentication. All users exposing SOCKS servers with user
authentication in an insecure environment are advised to update immediately.

此更新修复了 sing-box SOCKS 入站中的一个不正确身份验证漏洞。 该漏洞允许攻击者制作特殊请求来绕过用户身份验证。建议所有将使用用户认证的
SOCKS 服务器暴露在不安全环境下的用户立更新。

#### 1.4.5

* Fixed an improper authentication vulnerability in the SOCKS5 inbound
* Fixes and improvements

**Security Advisory**

This update fixes an improper authentication vulnerability in the sing-box SOCKS inbound. This vulnerability allows an
attacker to craft special requests to bypass user authentication. All users exposing SOCKS servers with user
authentication in an insecure environment are advised to update immediately.

此更新修复了 sing-box SOCKS 入站中的一个不正确身份验证漏洞。 该漏洞允许攻击者制作特殊请求来绕过用户身份验证。建议所有将使用用户认证的
SOCKS 服务器暴露在不安全环境下的用户立更新。

#### 1.5.0-rc.3

* Fixes and improvements

#### 1.5.0-beta.12

* Add `merge` command **1**
* Fixes and improvements

**1**:

This command also parses path resources that appear in the configuration file and replaces them with embedded
configuration, such as TLS certificates or SSH private keys.

```
Merge configurations

Usage:
  sing-box merge [output] [flags]

Flags:
  -h, --help   help for merge

Global Flags:
  -c, --config stringArray             set configuration file path
  -C, --config-directory stringArray   set configuration directory path
  -D, --directory string               set working directory
      --disable-color                  disable color output
```

#### 1.5.0-beta.11

* Add DNS01 challenge support for ACME TLS certificate issuer **1**
* Fixes and improvements

**1**:

Only `Alibaba Cloud DNS` and `Cloudflare` are supported,
see [ACME Fields](/configuration/shared/tls#acme-fields)
and [DNS01 Challenge Fields](/configuration/shared/dns01_challenge).

#### 1.5.0-beta.10

* Add `interrupt_exist_connections` option for `Selector` and `URLTest` outbounds **1**
* Fixes and improvements

**1**:

Interrupt existing connections when the selected outbound has changed.

Only inbound connections are affected by this setting, internal connections will always be interrupted.

#### 1.4.3

* Fixes and improvements

#### 1.5.0-beta.8

* Fixes and improvements

#### 1.4.2

* Fixes and improvements

#### 1.5.0-beta.6

* Fix compatibility issues with official Hysteria2 server and client
* Fixes and improvements
* Mark [deprecated features](/deprecated)

#### 1.5.0-beta.3

* Fixes and improvements
* Updated Hysteria2 documentation **1**

**1**:

Added notes indicating compatibility issues with the official
Hysteria2 server and client when using `fastOpen=false` or UDP MTU >= 1200.

#### 1.5.0-beta.2

* Add hysteria2 protocol support **1**
* Fixes and improvements

**1**:

See [Hysteria2 inbound](/configuration/inbound/hysteria2) and [Hysteria2 outbound](/configuration/outbound/hysteria2)

For protocol description, please refer to [https://v2.hysteria.network](https://v2.hysteria.network)

#### 1.5.0-beta.1

* Add TLS [ECH server](/configuration/shared/tls) support
* Improve TLS TCH client configuration
* Add TLS ECH key pair generator **1**
* Add TLS ECH support for QUIC based protocols **2**
* Add KDE support for the `set_system_proxy` option in HTTP inbound

**1**:

Command: `sing-box generate ech-keypair <plain_server_name> [--pq-signature-schemes-enabled]`

**2**:

All inbounds and outbounds are supported, including `Naiveproxy`, `Hysteria`, `TUIC` and `V2ray QUIC transport`.

#### 1.4.1

* Fixes and improvements

#### 1.4.0

* Fix bugs and update dependencies

Important changes since 1.3:

* Add TUIC support **1**
* Add `udp_over_stream` option for TUIC client **2**
* Add MultiPath TCP support **3**
* Add `include_interface` and `exclude_interface` options for tun inbound
* Pause recurring tasks when no network or device idle
* Improve Android and Apple platform clients

*1*:

See [TUIC inbound](/configuration/inbound/tuic)
and [TUIC outbound](/configuration/outbound/tuic)

**2**:

This is the TUIC port of the [UDP over TCP protocol](/configuration/shared/udp-over-tcp), designed to provide a QUIC
stream based UDP relay mode that TUIC does not provide. Since it is an add-on protocol, you will need to use sing-box or
another program compatible with the protocol as a server.

This mode has no positive effect in a proper UDP proxy scenario and should only be applied to relay streaming UDP
traffic (basically QUIC streams).

*3*:

Requires sing-box to be compiled with Go 1.21.

#### 1.4.0-rc.3

* Fixes and improvements

#### 1.4.0-rc.2

* Fixes and improvements

#### 1.4.0-rc.1

* Fix TUIC UDP

#### 1.4.0-beta.6

* Add `udp_over_stream` option for TUIC client **1**
* Add `include_interface` and `exclude_interface` options for tun inbound
* Fixes and improvements

**1**:

This is the TUIC port of the [UDP over TCP protocol](/configuration/shared/udp-over-tcp), designed to provide a QUIC
stream based UDP relay mode that TUIC does not provide. Since it is an add-on protocol, you will need to use sing-box or
another program compatible with the protocol as a server.

This mode has no positive effect in a proper UDP proxy scenario and should only be applied to relay streaming UDP
traffic (basically QUIC streams).

#### 1.4.0-beta.5

* Fixes and improvements

#### 1.4.0-beta.4

* Graphical clients: Persistence group expansion state
* Fixes and improvements

#### 1.4.0-beta.3

* Fixes and improvements

#### 1.4.0-beta.2

* Add MultiPath TCP support **1**
* Drop QUIC support for Go 1.18 and 1.19 due to upstream changes
* Fixes and improvements

*1*:

Requires sing-box to be compiled with Go 1.21.

#### 1.4.0-beta.1

* Add TUIC support **1**
* Pause recurring tasks when no network or device idle
* Fixes and improvements

*1*:

See [TUIC inbound](/configuration/inbound/tuic)
and [TUIC outbound](/configuration/outbound/tuic)

#### 1.3.6

* Fixes and improvements

#### 1.3.5

* Fixes and improvements
* Introducing our [Apple tvOS](/installation/clients/sft) client applications **1**
* Add per app proxy and app installed/updated trigger support for Android client
* Add profile sharing support for Android/iOS/macOS clients

**1**:

Due to the requirement of tvOS 17, the app cannot be submitted to the App Store for the time being, and can only be
downloaded through TestFlight.

#### 1.3.4

* Fixes and improvements
* We're now on the [App Store](https://apps.apple.com/us/app/sing-box/id6451272673), always free! It should be noted
  that due to stricter and slower review, the release of Store versions will be delayed.
* We've made a standalone version of the macOS client (the original Application Extension relies on App Store
  distribution), which you can download as SFM-version-universal.zip in the release artifacts.

#### 1.3.3

* Fixes and improvements

#### 1.3.1-rc.1

* Fix bugs and update dependencies

#### 1.3.1-beta.3

* Introducing our [new iOS](/installation/clients/sfi) and [macOS](/installation/clients/sfm) client applications **1**
* Fixes and improvements

**1**:

The old testflight link and app are no longer valid.

#### 1.3.1-beta.2

* Fix bugs and update dependencies

#### 1.3.1-beta.1

* Fixes and improvements

#### 1.3.0

* Fix bugs and update dependencies

Important changes since 1.2:

* Add [FakeIP](/configuration/dns/fakeip) support **1**
* Improve multiplex **2**
* Add [DNS reverse mapping](/configuration/dns#reverse_mapping) support
* Add `rewrite_ttl` DNS rule action
* Add `store_fakeip` Clash API option
* Add multi-peer support for [WireGuard](/configuration/outbound/wireguard#peers) outbound
* Add loopback detect
* Add Clash.Meta API compatibility for Clash API
* Download Yacd-meta by default if the specified Clash `external_ui` directory is empty
* Add path and headers option for HTTP outbound
* Perform URLTest recheck after network changes
* Fix `system` tun stack for ios
* Fix network monitor for android/ios
* Update VLESS and XUDP protocol
* Make splice work with traffic statistics systems like Clash API
* Significantly reduces memory usage of idle connections
* Improve DNS caching
* Add `independent_cache` [option](/configuration/dns#independent_cache) for DNS
* Reimplemented shadowsocks client
* Add multiplex support for VLESS outbound
* Automatically add Windows firewall rules in order for the system tun stack to work
* Fix TLS 1.2 support for shadow-tls client
* Add `cache_id` [option](/configuration/experimental#cache_id) for Clash cache file
* Fix `local` DNS transport for Android

*1*:

See [FAQ](/faq/fakeip) for more information.

*2*:

Added new `h2mux` multiplex protocol and `padding` multiplex option, see [Multiplex](/configuration/shared/multiplex).

#### 1.3-rc2

* Fix `local` DNS transport for Android
* Fix bugs and update dependencies

#### 1.3-rc1

* Fix bugs and update dependencies

#### 1.3-beta14

* Fixes and improvements

#### 1.3-beta13

* Fix resolving fakeip domains  **1**
* Deprecate L3 routing
* Fix bugs and update dependencies

**1**:

If the destination address of the connection is obtained from fakeip, dns rules with server type fakeip will be skipped.

#### 1.3-beta12

* Automatically add Windows firewall rules in order for the system tun stack to work
* Fix TLS 1.2 support for shadow-tls client
* Add `cache_id` [option](/configuration/experimental#cache_id) for Clash cache file
* Fixes and improvements

#### 1.3-beta11

* Fix bugs and update dependencies

#### 1.3-beta10

* Improve direct copy **1**
* Improve DNS caching
* Add `independent_cache` [option](/configuration/dns#independent_cache) for DNS
* Reimplemented shadowsocks client **2**
* Add multiplex support for VLESS outbound
* Set TCP keepalive for WireGuard gVisor TCP connections
* Fixes and improvements

**1**:

* Make splice work with traffic statistics systems like Clash API
* Significantly reduces memory usage of idle connections

**2**:

Improved performance and reduced memory usage.

#### 1.3-beta9

* Improve multiplex **1**
* Fixes and improvements

*1*:

Added new `h2mux` multiplex protocol and `padding` multiplex option, see [Multiplex](/configuration/shared/multiplex).

#### 1.2.6

* Fix bugs and update dependencies

#### 1.3-beta8

* Fix `system` tun stack for ios
* Fix network monitor for android/ios
* Update VLESS and XUDP protocol **1**
* Fixes and improvements

*1:

This is an incompatible update for XUDP in VLESS if vision flow is enabled.

#### 1.3-beta7

* Add `path` and `headers` options for HTTP outbound
* Add multi-user support for Shadowsocks legacy AEAD inbound
* Fixes and improvements

#### 1.2.4

* Fixes and improvements

#### 1.3-beta6

* Fix WireGuard reconnect
* Perform URLTest recheck after network changes
* Fix bugs and update dependencies

#### 1.3-beta5

* Add Clash.Meta API compatibility for Clash API
* Download Yacd-meta by default if the specified Clash `external_ui` directory is empty
* Add path and headers option for HTTP outbound
* Fixes and improvements

#### 1.3-beta4

* Fix bugs

#### 1.3-beta2

* Download clash-dashboard if the specified Clash `external_ui` directory is empty
* Fix bugs and update dependencies

#### 1.3-beta1

* Add [DNS reverse mapping](/configuration/dns#reverse_mapping) support
* Add [L3 routing](/configuration/route/ip-rule) support **1**
* Add `rewrite_ttl` DNS rule action
* Add [FakeIP](/configuration/dns/fakeip) support **2**
* Add `store_fakeip` Clash API option
* Add multi-peer support for [WireGuard](/configuration/outbound/wireguard#peers) outbound
* Add loopback detect

*1*:

It can currently be used to [route connections directly to WireGuard](/examples/wireguard-direct) or block connections
at the IP layer.

*2*:

See [FAQ](/faq/fakeip) for more information.

#### 1.2.3

* Introducing our [new Android client application](/installation/clients/sfa)
* Improve UDP domain destination NAT
* Update reality protocol
* Fix TTL calculation for DNS response
* Fix v2ray HTTP transport compatibility
* Fix bugs and update dependencies

#### 1.2.2

* Accept `any` outbound in dns rule **1**
* Fix bugs and update dependencies

*1*:

Now you can use the `any` outbound rule to match server address queries instead of filling in all server domains
to `domain` rule.

#### 1.2.1

* Fix missing default host in v2ray http transport`s request
* Flush DNS cache for macOS when tun start/close
* Fix tun's DNS hijacking compatibility with systemd-resolved

#### 1.2.0

* Fix bugs and update dependencies

Important changes since 1.1:

* Introducing our [new iOS client application](/installation/clients/sfi)
* Introducing [UDP over TCP protocol version 2](/configuration/shared/udp-over-tcp)
* Add [platform options](/configuration/inbound/tun#platform) for tun inbound
* Add [ShadowTLS protocol v3](https://github.com/ihciah/shadow-tls/blob/master/docs/protocol-v3-en.md)
* Add [VLESS server](/configuration/inbound/vless) and [vision](/configuration/outbound/vless#flow) support
* Add [reality TLS](/configuration/shared/tls) support
* Add [NTP service](/configuration/ntp)
* Add [DHCP DNS server](/configuration/dns/server) support
* Add SSH [host key validation](/configuration/outbound/ssh) support
* Add [query_type](/configuration/dns/rule) DNS rule item
* Add fallback support for v2ray transport
* Add custom TLS server support for http based v2ray transports
* Add health check support for http-based v2ray transports
* Add multiple configuration support

#### 1.2-rc1

* Fix bugs and update dependencies

#### 1.2-beta10

* Add multiple configuration support **1**
* Fix bugs and update dependencies

*1*:

Now you can pass the parameter `--config` or `-c` multiple times, or use the new parameter `--config-directory` or `-C`
to load all configuration files in a directory.

Loaded configuration files are sorted by name. If you want to control the merge order, add a numeric prefix to the file
name.

#### 1.1.7

* Improve the stability of the VMESS server
* Fix `auto_detect_interface` incorrectly identifying the default interface on Windows
* Fix bugs and update dependencies

#### 1.2-beta9

* Introducing the [UDP over TCP protocol version 2](/configuration/shared/udp-over-tcp)
* Add health check support for http-based v2ray transports
* Remove length limit on short_id for reality TLS config
* Fix bugs and update dependencies

#### 1.2-beta8

* Update reality and uTLS libraries
* Fix `auto_detect_interface` incorrectly identifying the default interface on Windows

#### 1.2-beta7

* Fix the compatibility issue between VLESS's vision sub-protocol and the Xray-core client
* Improve the stability of the VMESS server

#### 1.2-beta6

* Introducing our [new iOS client application](/installation/clients/sfi)
* Add [platform options](/configuration/inbound/tun#platform) for tun inbound
* Add custom TLS server support for http based v2ray transports
* Add generate commands
* Enable XUDP by default in VLESS
* Update reality server
* Update vision protocol
* Fixed [user flow in vless server](/configuration/inbound/vless#usersflow)
* Bug fixes
* Update dependencies

#### 1.2-beta5

* Add [VLESS server](/configuration/inbound/vless) and [vision](/configuration/outbound/vless#flow) support
* Add [reality TLS](/configuration/shared/tls) support
* Fix match private address

#### 1.1.6

* Improve vmess request
* Fix ipv6 redirect on Linux
* Fix match geoip private
* Fix parse hysteria UDP message
* Fix socks connect response
* Disable vmess header protection if transport enabled
* Update QUIC v2 version number and initial salt

#### 1.2-beta4

* Add [NTP service](/configuration/ntp)
* Add Add multiple server names and multi-user support for shadowtls
* Add strict mode support for shadowtls v3
* Add uTLS support for shadowtls v3

#### 1.2-beta3

* Update QUIC v2 version number and initial salt
* Fix shadowtls v3 implementation

#### 1.2-beta2

* Add [ShadowTLS protocol v3](https://github.com/ihciah/shadow-tls/blob/master/docs/protocol-v3-en.md)
* Add fallback support for v2ray transport
* Fix parse hysteria UDP message
* Fix socks connect response
* Disable vmess header protection if transport enabled

#### 1.2-beta1

* Add [DHCP DNS server](/configuration/dns/server) support
* Add SSH [host key validation](/configuration/outbound/ssh) support
* Add [query_type](/configuration/dns/rule) DNS rule item
* Add v2ray [user stats](/configuration/experimental#statsusers) api
* Add new clash DNS query api
* Improve vmess request
* Fix ipv6 redirect on Linux
* Fix match geoip private

#### 1.1.5

* Add Go 1.20 support
* Fix inbound default DF value
* Fix auth_user route for naive inbound
* Fix gRPC lite header
* Ignore domain case in route rules

#### 1.1.4

* Fix DNS log
* Fix write to h2 conn after closed
* Fix create UDP DNS transport from plain IPv6 address

#### 1.1.2

* Fix http proxy auth
* Fix user from stream packet conn
* Fix DNS response TTL
* Fix override packet conn
* Skip override system proxy bypass list
* Improve DNS log

#### 1.1.1

* Fix acme config
* Fix vmess packet conn
* Suppress quic-go set DF error

#### 1.1

* Fix close clash cache

Important changes since 1.0:

* Add support for use with android VPNService
* Add tun support for WireGuard outbound
* Add system tun stack
* Add comment filter for config
* Add option for allow optional proxy protocol header
* Add Clash mode and persistence support
* Add TLS ECH and uTLS support for outbound TLS options
* Add internal simple-obfs and v2ray-plugin
* Add ShadowsocksR outbound
* Add VLESS outbound and XUDP
* Skip wait for hysteria tcp handshake response
* Add v2ray mux support for all inbound
* Add XUDP support for VMess
* Improve websocket writer
* Refine tproxy write back
* Fix DNS leak caused by
  Windows' ordinary multihomed DNS resolution behavior
* Add sniff_timeout listen option
* Add custom route support for tun
* Add option for custom wireguard reserved bytes
* Split bind_address into ipv4 and ipv6
* Add ShadowTLS v1 and v2 support

#### 1.1-rc1

* Fix TLS config for h2 server
* Fix crash when input bad method in shadowsocks multi-user inbound
* Fix listen UDP
* Fix check invalid packet on macOS

#### 1.1-beta18

* Enhance defense against active probe for shadowtls server **1**

**1**:

The `fallback_after` option has been removed.

#### 1.1-beta17

* Fix shadowtls server **1**

*1*:

Added [fallback_after](/configuration/inbound/shadowtls#fallback_after) option.

#### 1.0.7

* Add support for new x/h2 deadline
* Fix copy pipe
* Fix decrypt xplus packet
* Fix macOS Ventura process name match
* Fix smux keepalive
* Fix vmess request buffer
* Fix h2c transport
* Fix tor geoip
* Fix udp connect for mux client
* Fix default dns transport strategy

#### 1.1-beta16

* Improve shadowtls server
* Fix default dns transport strategy
* Update uTLS to v1.2.0

#### 1.1-beta15

* Add support for new x/h2 deadline
* Fix udp connect for mux client
* Fix dns buffer
* Fix quic dns retry
* Fix create TLS config
* Fix websocket alpn
* Fix tor geoip

#### 1.1-beta14

* Add multi-user support for hysteria inbound **1**
* Add custom tls client support for std grpc
* Fix smux keep alive
* Fix vmess request buffer
* Fix default local DNS server behavior
* Fix h2c transport

*1*:

The `auth` and `auth_str` fields have been replaced by the `users` field.

#### 1.1-beta13

* Add custom worker count option for WireGuard outbound
* Split bind_address into ipv4 and ipv6
* Move WFP manipulation to strict route
* Fix WireGuard outbound panic when close
* Fix macOS Ventura process name match
* Fix QUIC connection migration by @HyNetwork
* Fix handling QUIC client SNI by @HyNetwork

#### 1.1-beta12

* Fix uTLS config
* Update quic-go to v0.30.0
* Update cloudflare-tls to go1.18.7

#### 1.1-beta11

* Add option for custom wireguard reserved bytes
* Fix shadowtls v2
* Fix h3 dns transport
* Fix copy pipe
* Fix decrypt xplus packet
* Fix v2ray api
* Suppress no network error
* Improve local dns transport

#### 1.1-beta10

* Add [sniff_timeout](/configuration/shared/listen#sniff_timeout) listen option
* Add [custom route](/configuration/inbound/tun#inet4_route_address) support for tun **1**
* Fix interface monitor
* Fix websocket headroom
* Fix uTLS handshake
* Fix ssh outbound
* Fix sniff fragmented quic client hello
* Fix DF for hysteria
* Fix naive overflow
* Check destination before udp connect
* Update uTLS to v1.1.5
* Update tfo-go to v2.0.2
* Update fsnotify to v1.6.0
* Update grpc to v1.50.1

*1*:

The `strict_route` on windows is removed.

#### 1.0.6

* Fix ssh outbound
* Fix sniff fragmented quic client hello
* Fix naive overflow
* Check destination before udp connect

#### 1.1-beta9

* Fix windows route **1**
* Add [v2ray statistics api](/configuration/experimental#v2ray-api-fields)
* Add ShadowTLS v2 support **2**
* Fixes and improvements

**1**:

* Fix DNS leak caused by
  Windows' [ordinary multihomed DNS resolution behavior](https://learn.microsoft.com/en-us/previous-versions/windows/it-pro/windows-server-2008-R2-and-2008/dd197552%28v%3Dws.10%29)
* Flush Windows DNS cache when start/close

**2**:

See [ShadowTLS inbound](/configuration/inbound/shadowtls#version)
and [ShadowTLS outbound](/configuration/outbound/shadowtls#version)

#### 1.1-beta8

* Fix leaks on close
* Improve websocket writer
* Refine tproxy write back
* Refine 4in6 processing
* Fix shadowsocks plugins
* Fix missing source address from transport connection
* Fix fqdn socks5 outbound connection
* Fix read source address from grpc-go

#### 1.0.5

* Fix missing source address from transport connection
* Fix fqdn socks5 outbound connection
* Fix read source address from grpc-go

#### 1.1-beta7

* Add v2ray mux and XUDP support for VMess inbound
* Add XUDP support for VMess outbound
* Disable DF on direct outbound by default
* Fix bugs in 1.1-beta6

#### 1.1-beta6

* Add [URLTest outbound](/configuration/outbound/urltest)
* Fix bugs in 1.1-beta5

#### 1.1-beta5

* Print tags in version command
* Redirect clash hello to external ui
* Move shadowsocksr implementation to clash
* Make gVisor optional **1**
* Refactor to miekg/dns
* Refactor bind control
* Fix build on go1.18
* Fix clash store-selected
* Fix close grpc conn
* Fix port rule match logic
* Fix clash api proxy type

*1*:

The build tag `no_gvisor` is replaced by `with_gvisor`.

The default tun stack is changed to system.

#### 1.0.4

* Fix close grpc conn
* Fix port rule match logic
* Fix clash api proxy type

#### 1.1-beta4

* Add internal simple-obfs and v2ray-plugin [Shadowsocks plugins](/configuration/outbound/shadowsocks#plugin)
* Add [ShadowsocksR outbound](/configuration/outbound/shadowsocksr)
* Add [VLESS outbound and XUDP](/configuration/outbound/vless)
* Skip wait for hysteria tcp handshake response
* Fix socks4 client
* Fix hysteria inbound
* Fix concurrent write

#### 1.0.3

* Fix socks4 client
* Fix hysteria inbound
* Fix concurrent write

#### 1.1-beta3

* Fix using custom TLS client in http2 client
* Fix bugs in 1.1-beta2

#### 1.1-beta2

* Add Clash mode and persistence support **1**
* Add TLS ECH and uTLS support for outbound TLS options **2**
* Fix socks4 request
* Fix processing empty dns result

*1*:

Switching modes using the Clash API, and `store-selected` are now supported,
see [Experimental](/configuration/experimental).

*2*:

ECH (Encrypted Client Hello) is a TLS extension that allows a client to encrypt the first part of its ClientHello
message, see [TLS#ECH](/configuration/shared/tls#ech).

uTLS is a fork of "crypto/tls", which provides ClientHello fingerprinting resistance,
see [TLS#uTLS](/configuration/shared/tls#utls).

#### 1.0.2

* Fix socks4 request
* Fix processing empty dns result

#### 1.1-beta1

* Add support for use with android VPNService **1**
* Add tun support for WireGuard outbound **2**
* Add system tun stack **3**
* Add comment filter for config **4**
* Add option for allow optional proxy protocol header
* Add half close for smux
* Set UDP DF by default **5**
* Set default tun mtu to 9000
* Update gVisor to 20220905.0

*1*:

In previous versions, Android VPN would not work with tun enabled.

The usage of tun over VPN and VPN over tun is now supported, see [Tun Inbound](/configuration/inbound/tun#auto_route).

*2*:

In previous releases, WireGuard outbound support was backed by the lower performance gVisor virtual interface.

It achieves the same performance as wireguard-go by providing automatic system interface support.

*3*:

It does not depend on gVisor and has better performance in some cases.

It is less compatible and may not be available in some environments.

*4*:

Annotated json configuration files are now supported.

*5*:

UDP fragmentation is now blocked by default.

Including shadowsocks-libev, shadowsocks-rust and quic-go all disable segmentation by default.

See [Dial Fields](/configuration/shared/dial#udp_fragment)
and [Listen Fields](/configuration/shared/listen#udp_fragment).

#### 1.0.1

* Fix match 4in6 address in ip_cidr
* Fix clash api log level format error
* Fix clash api unknown proxy type

#### 1.0

* Fix wireguard reconnect
* Fix naive inbound
* Fix json format error message
* Fix processing vmess termination signal
* Fix hysteria stream error
* Fix listener close when proxyproto failed

#### 1.0-rc1

* Fix write log timestamp
* Fix write zero
* Fix dial parallel in direct outbound
* Fix write trojan udp
* Fix DNS routing
* Add attribute support for geosite
* Update documentation for [Dial Fields](/configuration/shared/dial)

#### 1.0-beta3

* Add [chained inbound](/configuration/shared/listen#detour) support
* Add process_path rule item
* Add macOS redirect support
* Add ShadowTLS [Inbound](/configuration/inbound/shadowtls), [Outbound](/configuration/outbound/shadowtls)
  and [Examples](/examples/shadowtls)
* Fix search android package in non-owner users
* Fix socksaddr type condition
* Fix smux session status
* Refactor inbound and outbound documentation
* Minor fixes

#### 1.0-beta2

* Add strict_route option for [Tun inbound](/configuration/inbound/tun#strict_route)
* Add packetaddr support for [VMess outbound](/configuration/outbound/vmess#packet_addr)
* Add better performing alternative gRPC implementation
* Add [docker image](https://github.com/SagerNet/sing-box/pkgs/container/sing-box)
* Fix sniff override destination

#### 1.0-beta1

* Initial release

##### 2022/08/26

* Fix ipv6 route on linux
* Fix read DNS message

##### 2022/08/25

* Let vmess use zero instead of auto if TLS enabled
* Add trojan fallback for ALPN
* Improve ip_cidr rule
* Fix format bind_address
* Fix http proxy with compressed response
* Fix route connections

##### 2022/08/24

* Fix naive padding
* Fix unix search path
* Fix close non-duplex connections
* Add ACME EAB support
* Fix early close on windows and catch any
* Initial zh-CN document translation

##### 2022/08/23

* Add [V2Ray Transport](/configuration/shared/v2ray-transport) support for VMess and Trojan
* Allow plain http request in Naive inbound (It can now be used with nginx)
* Add proxy protocol support
* Free memory after start
* Parse X-Forward-For in HTTP requests
* Handle SIGHUP signal

##### 2022/08/22

* Add strategy setting for each [DNS server](/configuration/dns/server)
* Add bind address to outbound options

##### 2022/08/21

* Add [Tor outbound](/configuration/outbound/tor)
* Add [SSH outbound](/configuration/outbound/ssh)

##### 2022/08/20

* Attempt to unwrap ip-in-fqdn socksaddr
* Fix read packages in android 12
* Fix route on some android devices
* Improve linux process searcher
* Fix write socks5 username password auth request
* Skip bind connection with private destination to interface
* Add [Trojan connection fallback](/configuration/inbound/trojan#fallback)

##### 2022/08/19

* Add Hysteria [Inbound](/configuration/inbound/hysteria) and [Outbund](/configuration/outbound/hysteria)
* Add [ACME TLS certificate issuer](/configuration/shared/tls)
* Allow read config from stdin (-c stdin)
* Update gVisor to 20220815.0

##### 2022/08/18

* Fix find process with lwip stack
* Fix crash on shadowsocks server
* Fix crash on darwin tun
* Fix write log to file

##### 2022/08/17

* Improve async dns transports

##### 2022/08/16

* Add ip_version (route/dns) rule item
* Add [WireGuard](/configuration/outbound/wireguard) outbound

##### 2022/08/15

* Add uid, android user and package rules support in [Tun](/configuration/inbound/tun) routing.

##### 2022/08/13

* Fix dns concurrent write

##### 2022/08/12

* Performance improvements
* Add UoT option for [SOCKS](/configuration/outbound/socks) outbound

##### 2022/08/11

* Add UoT option for [Shadowsocks](/configuration/outbound/shadowsocks) outbound, UoT support for all inbounds

##### 2022/08/10

* Add full-featured [Naive](/configuration/inbound/naive) inbound
* Fix default dns server option [#9] by iKirby

##### 2022/08/09

No changelog before.

[#9]: https://github.com/SagerNet/sing-box/pull/9<|MERGE_RESOLUTION|>--- conflicted
+++ resolved
@@ -4,8 +4,6 @@
 
 # ChangeLog
 
-<<<<<<< HEAD
-=======
 #### 1.7.0
 
 * Fixes and improvements
@@ -57,7 +55,6 @@
 * Fix missing UDP user context on TUIC/Hysteria2 inbounds
 * Fixes and improvements
 
->>>>>>> 5f1e39a4
 #### 1.7.0-rc.2
 
 * Fix missing UDP user context on TUIC/Hysteria2 inbounds
