--- conflicted
+++ resolved
@@ -4,8 +4,6 @@
 
 # ChangeLog
 
-<<<<<<< HEAD
-=======
 #### 1.7.5
 
 * Fixes and improvements
@@ -78,7 +76,6 @@
 * Fix missing UDP user context on TUIC/Hysteria2 inbounds
 * Fixes and improvements
 
->>>>>>> e71c13b1
 #### 1.7.0-rc.2
 
 * Fix missing UDP user context on TUIC/Hysteria2 inbounds
