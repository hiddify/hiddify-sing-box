--- conflicted
+++ resolved
@@ -1,5 +1,3 @@
-<<<<<<< HEAD
-=======
 ---
 icon: material/alert-decagram
 ---
@@ -62,7 +60,6 @@
 * iOS/Android: Fix profile auto update
 * Fixes and improvements
 
->>>>>>> ec6ccfa0
 #### 1.7.0-alpha.11
 
 * iOS/Android: Fix profile auto update
