--- conflicted
+++ resolved
@@ -22,11 +22,8 @@
 	DisableSNI      bool                    `json:"disable_sni,omitempty"`
 	ServerName      string                  `json:"server_name,omitempty"`
 	Insecure        bool                    `json:"insecure,omitempty"`
-<<<<<<< HEAD
 	PaddingSize     string                  `json:"padding_size,omitempty"` // uses a random bytearray as padding. mutually exclusive with padding_sni
 	PaddingSNI      string                  `json:"padding_sni,omitempty"`  // uses smartpadding which creates a client hello as padding
-=======
->>>>>>> 7864e2b9
 	ALPN            Listable[string]        `json:"alpn,omitempty"`
 	MinVersion      string                  `json:"min_version,omitempty"`
 	MaxVersion      string                  `json:"max_version,omitempty"`
