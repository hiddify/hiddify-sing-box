package option

type TUICInboundOptions struct {
	ListenOptions
	Users             []TUICUser `json:"users,omitempty"`
	CongestionControl string     `json:"congestion_control,omitempty"`
	AuthTimeout       Duration   `json:"auth_timeout,omitempty"`
	ZeroRTTHandshake  bool       `json:"zero_rtt_handshake,omitempty"`
	Heartbeat         Duration   `json:"heartbeat,omitempty"`
	InboundTLSOptionsContainer
}

type TUICUser struct {
	Name     string `json:"name,omitempty"`
	UUID     string `json:"uuid,omitempty"`
	Password string `json:"password,omitempty"`
}

type TUICOutboundOptions struct {
	DialerOptions
	ServerOptions
<<<<<<< HEAD
	UUID              string              `json:"uuid,omitempty"`
	Password          string              `json:"password,omitempty"`
	CongestionControl string              `json:"congestion_control,omitempty"`
	UDPRelayMode      string              `json:"udp_relay_mode,omitempty"`
	UDPOverStream     bool                `json:"udp_over_stream,omitempty"`
	ZeroRTTHandshake  bool                `json:"zero_rtt_handshake,omitempty"`
	Heartbeat         Duration            `json:"heartbeat,omitempty"`
	Network           NetworkList         `json:"network,omitempty"`
	TLS               *OutboundTLSOptions `json:"tls,omitempty"`
	TurnRelay         *TurnRelayOptions`json:"turn_relay,omitempty"`	
=======
	UUID              string      `json:"uuid,omitempty"`
	Password          string      `json:"password,omitempty"`
	CongestionControl string      `json:"congestion_control,omitempty"`
	UDPRelayMode      string      `json:"udp_relay_mode,omitempty"`
	UDPOverStream     bool        `json:"udp_over_stream,omitempty"`
	ZeroRTTHandshake  bool        `json:"zero_rtt_handshake,omitempty"`
	Heartbeat         Duration    `json:"heartbeat,omitempty"`
	Network           NetworkList `json:"network,omitempty"`
	OutboundTLSOptionsContainer
>>>>>>> 216a0380
}<|MERGE_RESOLUTION|>--- conflicted
+++ resolved
@@ -19,18 +19,6 @@
 type TUICOutboundOptions struct {
 	DialerOptions
 	ServerOptions
-<<<<<<< HEAD
-	UUID              string              `json:"uuid,omitempty"`
-	Password          string              `json:"password,omitempty"`
-	CongestionControl string              `json:"congestion_control,omitempty"`
-	UDPRelayMode      string              `json:"udp_relay_mode,omitempty"`
-	UDPOverStream     bool                `json:"udp_over_stream,omitempty"`
-	ZeroRTTHandshake  bool                `json:"zero_rtt_handshake,omitempty"`
-	Heartbeat         Duration            `json:"heartbeat,omitempty"`
-	Network           NetworkList         `json:"network,omitempty"`
-	TLS               *OutboundTLSOptions `json:"tls,omitempty"`
-	TurnRelay         *TurnRelayOptions`json:"turn_relay,omitempty"`	
-=======
 	UUID              string      `json:"uuid,omitempty"`
 	Password          string      `json:"password,omitempty"`
 	CongestionControl string      `json:"congestion_control,omitempty"`
@@ -40,5 +28,5 @@
 	Heartbeat         Duration    `json:"heartbeat,omitempty"`
 	Network           NetworkList `json:"network,omitempty"`
 	OutboundTLSOptionsContainer
->>>>>>> 216a0380
+	TurnRelay         *TurnRelayOptions`json:"turn_relay,omitempty"`	//hiddify
 }