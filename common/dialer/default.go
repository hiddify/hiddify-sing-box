--- conflicted
+++ resolved
@@ -101,9 +101,8 @@
 		}
 		setMultiPathTCP(&dialer4)
 	}
-<<<<<<< HEAD
 
-	var tlsFragment *TLSFragment=nil
+	var tlsFragment *TLSFragment = nil
 	if options.TLSFragment != nil && options.TLSFragment.Enabled {
 		tlsFragment = &TLSFragment{}
 		if options.TCPFastOpen {
@@ -126,15 +125,12 @@
 		tlsFragment.SizeMax = size[1]
 
 	}
-	tcpDialer4, err := newTCPDialer(dialer4, options.TCPFastOpen, tlsFragment)
-=======
 	if options.IsWireGuardListener {
 		for _, controlFn := range wgControlFns {
 			listener.Control = control.Append(listener.Control, controlFn)
 		}
 	}
-	tcpDialer4, err := newTCPDialer(dialer4, options.TCPFastOpen)
->>>>>>> 216a0380
+	tcpDialer4, err := newTCPDialer(dialer4, options.TCPFastOpen, tlsFragment)
 	if err != nil {
 		return nil, err
 	}
