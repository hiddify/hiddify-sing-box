--- conflicted
+++ resolved
@@ -215,20 +215,7 @@
 	if err != nil {
 		return nil, err
 	}
-<<<<<<< HEAD
-
-	if options.PaddingSNI != "" {
-		// using smartpadding
-		return &UTLSClientConfig{config: &tlsConfig, paddingSNI: options.PaddingSNI, id: id}, nil
-	}
-
-	if options.PaddingSize != "" {
-		padding_size, err := option.ParseIntRange(options.PaddingSize)
-		if err != nil {
-			return nil, E.Cause(err, "invalid Padding Size supplied")
-		}
-		paddingSize2 := [2]int{int(padding_size[0]), int(padding_size[1])}
-=======
+
 	if options.TLSTricks != nil {
 		switch options.TLSTricks.PaddingMode {
 		case "random":
@@ -237,7 +224,6 @@
 				return nil, E.Cause(err, "invalid Padding Size supplied")
 			}
 			paddingSize2 := [2]int{int(padding_size[0]), int(padding_size[1])}
->>>>>>> 7864e2b9
 
 			return &UTLSClientConfig{config: &tlsConfig, paddingSize: paddingSize2, id: id}, nil
 		case "sni":
