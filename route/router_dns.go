--- conflicted
+++ resolved
@@ -9,12 +9,8 @@
 
 	"github.com/sagernet/sing-box/adapter"
 	C "github.com/sagernet/sing-box/constant"
-<<<<<<< HEAD
 	"github.com/sagernet/sing-box/log"
 	dns "github.com/sagernet/sing-dns"
-=======
-	"github.com/sagernet/sing-dns"
->>>>>>> 5ff70063
 	"github.com/sagernet/sing/common/cache"
 	E "github.com/sagernet/sing/common/exceptions"
 	F "github.com/sagernet/sing/common/format"
@@ -195,27 +191,6 @@
 	r.dnsLogger.DebugContext(ctx, "lookup domain ", domain)
 	ctx, metadata := adapter.AppendContext(ctx)
 	metadata.Domain = domain
-<<<<<<< HEAD
-	ctx, transport, transportStrategy := r.matchDNS(ctx, false)
-	if strategy == dns.DomainStrategyAsIS {
-		strategy = transportStrategy
-	}
-	ctx, cancel := context.WithTimeout(ctx, C.DNSTimeout)
-	defer cancel()
-
-	addrs, err := r.lookupStaticIP(domain, strategy)
-	if addrs == nil || err != nil {
-		addrs, err = r.dnsClient.Lookup(ctx, transport, domain, strategy)
-	}
-	addrs = r.filterBlocked(ctx, domain, strategy, addrs)
-	if len(addrs) > 0 {
-		r.dnsLogger.InfoContext(ctx, "lookup succeed for ", domain, ": ", strings.Join(F.MapToString(addrs), " "))
-	} else if err != nil {
-		r.dnsLogger.ErrorContext(ctx, E.Cause(err, "lookup failed for ", domain))
-	} else {
-		r.dnsLogger.ErrorContext(ctx, "lookup failed for ", domain, ": empty result")
-		err = dns.RCodeNameError
-=======
 	var (
 		transport         dns.Transport
 		transportStrategy dns.DomainStrategy
@@ -236,7 +211,9 @@
 			strategy = transportStrategy
 		}
 		dnsCtx, cancel = context.WithTimeout(dnsCtx, C.DNSTimeout)
-		if rule != nil && rule.WithAddressLimit() {
+		responseAddrs, err := r.lookupStaticIP(domain, strategy)
+		
+		if (responseAddrs == nil || err != nil) &&( rule != nil && rule.WithAddressLimit()) {
 			addressLimit = true
 			responseAddrs, err = r.dnsClient.LookupWithResponseCheck(dnsCtx, transport, domain, strategy, func(responseAddrs []netip.Addr) bool {
 				metadata.DestinationAddresses = responseAddrs
@@ -263,9 +240,20 @@
 			break
 		}
 	}
+
+	ctx, cancel := context.WithTimeout(ctx, C.DNSTimeout)
+	defer cancel()
+
+	responseAddrs = r.filterBlocked(ctx, domain, strategy, responseAddrs)
+	
 	if len(responseAddrs) > 0 {
 		r.dnsLogger.InfoContext(ctx, "lookup succeed for ", domain, ": ", strings.Join(F.MapToString(responseAddrs), " "))
->>>>>>> 5ff70063
+	} else if err != nil {
+		r.dnsLogger.ErrorContext(ctx, E.Cause(err, "lookup failed for ", domain))
+	} else {
+		r.dnsLogger.ErrorContext(ctx, "lookup failed for ", domain, ": empty result")
+		err = dns.RCodeNameError
+
 	}
 	return responseAddrs, err
 }
